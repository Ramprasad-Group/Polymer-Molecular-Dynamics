--- conflicted
+++ resolved
@@ -1,10 +1,6 @@
-<<<<<<< HEAD
 import pytest
 
-from pmd.core import System, GAFF2, OPLS
-=======
 from pmd.core import GAFF2, OPLS, System
->>>>>>> b777db0c
 
 test_smiles = '*CC*'
 test_force_field = GAFF2()
